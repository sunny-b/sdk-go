--- conflicted
+++ resolved
@@ -28,6 +28,7 @@
 	"testing"
 	"time"
 
+	"github.com/stretchr/testify/assert"
 	"github.com/stretchr/testify/require"
 )
 
@@ -639,12 +640,7 @@
 		c.Receive(ctx, nil) // blocked forever
 	})
 	require.EqualValues(t, 0, len(history))
-<<<<<<< HEAD
-	err := d.ExecuteUntilAllBlocked()
-	require.NoError(t, err)
-=======
-	requireNoExecuteErr(t, d.ExecuteUntilAllBlocked())
->>>>>>> e5081b08
+	requireNoExecuteErr(t, d.ExecuteUntilAllBlocked())
 	require.False(t, d.IsDone())
 	stack := d.StackTrace()
 	// 11 coroutines (3 lines each) + 10 nl
@@ -692,46 +688,6 @@
 	require.Contains(t, panicError.StackTrace(), "temporal/internal.TestPanic")
 }
 
-func TestAwait(t *testing.T) {
-	flag := false
-	d, _ := newDispatcher(createRootTestContext(), func(ctx Context) {
-		Await(ctx, func() bool { return flag })
-	})
-	err := d.ExecuteUntilAllBlocked()
-	require.NoError(t, err)
-	require.False(t, d.IsDone())
-	err = d.ExecuteUntilAllBlocked()
-	require.NoError(t, err)
-	require.False(t, d.IsDone())
-	flag = true
-	err = d.ExecuteUntilAllBlocked()
-	require.NoError(t, err)
-	require.True(t, d.IsDone())
-}
-
-<<<<<<< HEAD
-func TestAwaitCancellation(t *testing.T) {
-	var awaitError error
-	ctx := createRootTestContext()
-	ctx, cancelHandler := WithCancel(ctx)
-	d, _ := newDispatcher(ctx, func(ctx Context) {
-		awaitError = Await(ctx, func() bool { return false })
-	})
-	err := d.ExecuteUntilAllBlocked()
-	require.NoError(t, err)
-	require.False(t, d.IsDone())
-	cancelHandler()
-	err = d.ExecuteUntilAllBlocked()
-	require.NoError(t, err)
-	require.True(t, d.IsDone())
-	require.Error(t, awaitError)
-	_, ok := awaitError.(*CanceledError)
-	require.True(t, ok)
-=======
-	require.Contains(t, err.(*workflowPanicError).StackTrace(), "cadence/internal.TestPanic")
->>>>>>> e5081b08
-}
-
 func TestFutureSetValue(t *testing.T) {
 	var history []string
 	var f Future
@@ -756,28 +712,13 @@
 
 	})
 	require.EqualValues(t, 0, len(history))
-<<<<<<< HEAD
-	err := d.ExecuteUntilAllBlocked()
-	if err != nil {
-		require.NoError(t, err)
-	}
-=======
-	requireNoExecuteErr(t, d.ExecuteUntilAllBlocked())
->>>>>>> e5081b08
+	requireNoExecuteErr(t, d.ExecuteUntilAllBlocked())
 	require.False(t, d.IsDone(), fmt.Sprintf("%v", d.StackTrace()))
 	history = append(history, "future-set")
 	require.False(t, f.IsReady())
 	s.SetValue("value1")
-<<<<<<< HEAD
-	require.True(t, f.IsReady())
-	err = d.ExecuteUntilAllBlocked()
-	if err != nil {
-		require.NoError(t, err)
-	}
-=======
 	assert.True(t, f.IsReady())
 	requireNoExecuteErr(t, d.ExecuteUntilAllBlocked())
->>>>>>> e5081b08
 	require.True(t, d.IsDone())
 
 	expected := []string{
@@ -815,28 +756,13 @@
 
 	})
 	require.EqualValues(t, 0, len(history))
-<<<<<<< HEAD
-	err := d.ExecuteUntilAllBlocked()
-	if err != nil {
-		require.NoError(t, err)
-	}
-=======
-	requireNoExecuteErr(t, d.ExecuteUntilAllBlocked())
->>>>>>> e5081b08
+	requireNoExecuteErr(t, d.ExecuteUntilAllBlocked())
 	require.False(t, d.IsDone(), fmt.Sprintf("%v", d.StackTrace()))
 	history = append(history, "future-set")
 	require.False(t, f.IsReady())
 	s.SetError(errors.New("value1"))
-<<<<<<< HEAD
-	require.True(t, f.IsReady())
-	err = d.ExecuteUntilAllBlocked()
-	if err != nil {
-		require.NoError(t, err)
-	}
-=======
 	assert.True(t, f.IsReady())
 	requireNoExecuteErr(t, d.ExecuteUntilAllBlocked())
->>>>>>> e5081b08
 	require.True(t, d.IsDone())
 
 	expected := []string{
@@ -888,43 +814,20 @@
 	})
 
 	require.EqualValues(t, 0, len(history))
-<<<<<<< HEAD
-	err := d.ExecuteUntilAllBlocked()
-	if err != nil {
-		require.NoError(t, err)
-	}
-=======
-	requireNoExecuteErr(t, d.ExecuteUntilAllBlocked())
->>>>>>> e5081b08
+	requireNoExecuteErr(t, d.ExecuteUntilAllBlocked())
 	require.False(t, d.IsDone(), fmt.Sprintf("%v", d.StackTrace()))
 	history = append(history, "f1-set")
 	require.False(t, f1.IsReady())
 	s1.Set("value-will-be-ignored", errors.New("error1"))
-<<<<<<< HEAD
-	require.True(t, f1.IsReady())
-	err = d.ExecuteUntilAllBlocked()
-	if err != nil {
-		require.NoError(t, err)
-	}
-=======
 	assert.True(t, f1.IsReady())
 	requireNoExecuteErr(t, d.ExecuteUntilAllBlocked())
->>>>>>> e5081b08
 
 	require.False(t, d.IsDone(), fmt.Sprintf("%v", d.StackTrace()))
 	history = append(history, "f2-set")
 	require.False(t, f2.IsReady())
 	s2.Set("value2", nil)
-<<<<<<< HEAD
-	require.True(t, f2.IsReady())
-	err = d.ExecuteUntilAllBlocked()
-	if err != nil {
-		require.NoError(t, err)
-	}
-=======
 	assert.True(t, f2.IsReady())
 	requireNoExecuteErr(t, d.ExecuteUntilAllBlocked())
->>>>>>> e5081b08
 	require.True(t, d.IsDone())
 
 	expected := []string{
@@ -983,43 +886,20 @@
 
 	})
 	require.EqualValues(t, 0, len(history))
-<<<<<<< HEAD
-	err := d.ExecuteUntilAllBlocked()
-	if err != nil {
-		require.NoError(t, err)
-	}
-=======
-	requireNoExecuteErr(t, d.ExecuteUntilAllBlocked())
->>>>>>> e5081b08
+	requireNoExecuteErr(t, d.ExecuteUntilAllBlocked())
 	require.False(t, d.IsDone(), fmt.Sprintf("%v", d.StackTrace()))
 	history = append(history, "f1-set")
 	require.False(t, f1.IsReady())
 	cs1.Set("value1-will-be-ignored", errors.New("error1"))
-<<<<<<< HEAD
-	require.True(t, f1.IsReady())
-	err = d.ExecuteUntilAllBlocked()
-	if err != nil {
-		require.NoError(t, err)
-	}
-=======
 	assert.True(t, f1.IsReady())
 	requireNoExecuteErr(t, d.ExecuteUntilAllBlocked())
->>>>>>> e5081b08
 
 	require.False(t, d.IsDone(), fmt.Sprintf("%v", d.StackTrace()))
 	history = append(history, "f2-set")
 	require.False(t, f2.IsReady())
 	cs2.Set("value2", nil)
-<<<<<<< HEAD
-	require.True(t, f2.IsReady())
-	err = d.ExecuteUntilAllBlocked()
-	if err != nil {
-		require.NoError(t, err)
-	}
-=======
 	assert.True(t, f2.IsReady())
 	requireNoExecuteErr(t, d.ExecuteUntilAllBlocked())
->>>>>>> e5081b08
 
 	require.True(t, d.IsDone())
 
@@ -1070,14 +950,7 @@
 		s.Select(ctx)
 		history = append(history, "done")
 	})
-<<<<<<< HEAD
-	err := d.ExecuteUntilAllBlocked()
-	if err != nil {
-		require.NoError(t, err)
-	}
-=======
-	requireNoExecuteErr(t, d.ExecuteUntilAllBlocked())
->>>>>>> e5081b08
+	requireNoExecuteErr(t, d.ExecuteUntilAllBlocked())
 	require.True(t, d.IsDone())
 
 	expected := []string{
@@ -1126,14 +999,7 @@
 		s.Select(ctx)
 		history = append(history, "done")
 	})
-<<<<<<< HEAD
-	err := d.ExecuteUntilAllBlocked()
-	if err != nil {
-		require.NoError(t, err)
-	}
-=======
-	requireNoExecuteErr(t, d.ExecuteUntilAllBlocked())
->>>>>>> e5081b08
+	requireNoExecuteErr(t, d.ExecuteUntilAllBlocked())
 	require.True(t, d.IsDone())
 
 	expected := []string{
@@ -1192,45 +1058,22 @@
 		history = append(history, "root-end")
 	})
 	require.EqualValues(t, 0, len(history))
-<<<<<<< HEAD
-	err := d.ExecuteUntilAllBlocked()
-	if err != nil {
-		require.NoError(t, err)
-	}
-=======
-	requireNoExecuteErr(t, d.ExecuteUntilAllBlocked())
->>>>>>> e5081b08
+	requireNoExecuteErr(t, d.ExecuteUntilAllBlocked())
 	// set f1
 	require.False(t, d.IsDone(), fmt.Sprintf("%v", d.StackTrace()))
 	history = append(history, "f1-set")
 	require.False(t, f1.IsReady())
 	cs1.Set([]byte("value-will-be-ignored"), errors.New("error1"))
-<<<<<<< HEAD
-	require.True(t, f1.IsReady())
-	err = d.ExecuteUntilAllBlocked()
-	if err != nil {
-		require.NoError(t, err)
-	}
-=======
 	assert.True(t, f1.IsReady())
 	requireNoExecuteErr(t, d.ExecuteUntilAllBlocked())
->>>>>>> e5081b08
 
 	// set f2
 	require.False(t, d.IsDone(), fmt.Sprintf("%v", d.StackTrace()))
 	history = append(history, "f2-set")
 	require.False(t, f2.IsReady())
 	cs2.Set([]byte("value2"), nil)
-<<<<<<< HEAD
-	require.True(t, f2.IsReady())
-	err = d.ExecuteUntilAllBlocked()
-	if err != nil {
-		require.NoError(t, err)
-	}
-=======
 	assert.True(t, f2.IsReady())
 	requireNoExecuteErr(t, d.ExecuteUntilAllBlocked())
->>>>>>> e5081b08
 
 	require.True(t, d.IsDone())
 
@@ -1282,14 +1125,7 @@
 		s.Select(ctx)
 		s.Select(ctx)
 	})
-<<<<<<< HEAD
-	err := d.ExecuteUntilAllBlocked()
-	if err != nil {
-		require.NoError(t, err)
-	}
-=======
-	requireNoExecuteErr(t, d.ExecuteUntilAllBlocked())
->>>>>>> e5081b08
+	requireNoExecuteErr(t, d.ExecuteUntilAllBlocked())
 	require.True(t, d.IsDone())
 
 	expected := []string{
